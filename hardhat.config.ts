--- conflicted
+++ resolved
@@ -77,7 +77,6 @@
       optimisticEthereum: process.env.OPSCAN_API_KEY!,
       base: process.env.BASESCAN_API_KEY!,
       polygon: process.env.POLYGONSCAN_API_KEY!,
-      vana: process.env.VANASCAN_API_KEY!,
     },
     customChains: [
       {
@@ -97,19 +96,19 @@
         },
       },
       {
-<<<<<<< HEAD
+        network: 'berachain',
+        chainId: 80094,
+        urls: {
+          apiURL: 'https://api.berascan.com/api',
+          browserURL: 'https://berascan.com/',
+        },
+      },
+      {
         network: 'vana',
         chainId: 1480,
         urls: {
           apiURL: 'https://vanascan.io/api/v2',
           browserURL: 'https://vanascan.io/',
-=======
-        network: 'berachain',
-        chainId: 80094,
-        urls: {
-          apiURL: 'https://api.berascan.com/api',
-          browserURL: 'https://berascan.com/',
->>>>>>> 22811bb9
         },
       },
     ],
