import '@nomicfoundation/hardhat-viem'
import '@nomicfoundation/hardhat-toolbox-viem'
import '@nomicfoundation/hardhat-ethers'
import '@nomicfoundation/hardhat-chai-matchers'
import '@openzeppelin/hardhat-upgrades'
import { HardhatUserConfig } from 'hardhat/config'
import { HDAccountsUserConfig } from 'hardhat/types'
import * as dotenv from 'dotenv'
import './tasks/registry'
import './tasks/rewardPool'
import './tasks/mockToken'
import './tasks/divviRegistry'
import './tasks/dataAvailability'
import './tasks/rewardPoolFactory'

dotenv.config()

const accounts: HDAccountsUserConfig = {
  mnemonic:
    process.env.MNEMONIC ||
    'test test test test test test test test test test test junk',
}

const config: HardhatUserConfig = {
  solidity: '0.8.24',
  defender: {
    apiKey: process.env.DEFENDER_API_KEY!,
    apiSecret: process.env.DEFENDER_API_SECRET!,
  },
  networks: {
    alfajores: {
      url: 'https://alfajores-forno.celo-testnet.org',
      accounts,
      chainId: 44787,
    },
    celo: {
      url: 'https://forno.celo.org',
      accounts,
      chainId: 42220,
    },
    mainnet: {
      url: `https://eth-mainnet.g.alchemy.com/public`,
      accounts,
      chainId: 1,
    },
    arbitrum: {
      url: 'https://arb1.arbitrum.io/rpc',
      accounts,
      chainId: 42161,
    },
    op: {
      url: 'https://mainnet.optimism.io',
      accounts,
      chainId: 10,
    },
    base: {
      url: 'https://base-rpc.publicnode.com',
      accounts,
      chainId: 8453,
    },
    berachain: {
      url: 'https://berachain-rpc.publicnode.com',
      accounts,
      chainId: 80094,
    },
    polygon: {
      url: 'https://rpc.ankr.com/polygon',
      accounts,
      chainId: 137,
    },
    vana: {
      url: 'https://rpc.vana.org',
      accounts,
      chainId: 1480,
    },
<<<<<<< HEAD
    mantle: {
      url: 'https://mantle-mainnet.g.alchemy.com/public',
      accounts,
      chainId: 5000,
=======
    morph: {
      url: 'https://rpc-quicknode.morphl2.io',
      accounts,
      chainId: 2818,
>>>>>>> 9847994e
    },
  },
  etherscan: {
    apiKey: {
      alfajores: process.env.CELOSCAN_API_KEY!,
      celo: process.env.CELOSCAN_API_KEY!,
      arbitrumOne: process.env.ARBISCAN_API_KEY!,
      mainnet: process.env.ETHERSCAN_API_KEY!,
      optimisticEthereum: process.env.OPSCAN_API_KEY!,
      base: process.env.BASESCAN_API_KEY!,
      berachain: process.env.BERASCAN_API_KEY!,
      vana: process.env.VANASCAN_API_KEY!,
      polygon: process.env.POLYGONSCAN_API_KEY!,
<<<<<<< HEAD
      mantle: process.env.ETHERSCAN_API_KEY!,
=======
      morph: 'anything', // Per https://docs.morphl2.io/docs/build-on-morph/build-on-morph/verify-your-smart-contracts#verify-with-hardhat
>>>>>>> 9847994e
    },
    customChains: [
      {
        network: 'alfajores',
        chainId: 44787,
        urls: {
          apiURL: 'https://api-alfajores.celoscan.io/api',
          browserURL: 'https://alfajores.celoscan.io',
        },
      },
      {
        network: 'celo',
        chainId: 42220,
        urls: {
          apiURL: 'https://api.celoscan.io/api',
          browserURL: 'https://celoscan.io/',
        },
      },
      {
        network: 'berachain',
        chainId: 80094,
        urls: {
          apiURL: 'https://api.berascan.com/api',
          browserURL: 'https://berascan.com/',
        },
      },
      {
        network: 'vana',
        chainId: 1480,
        urls: {
          apiURL: 'https://vanascan.io/api',
          browserURL: 'https://vanascan.io/',
        },
      },
      {
<<<<<<< HEAD
        network: 'mantle',
        chainId: 5000,
        urls: {
          apiURL: 'https://api.etherscan.io/v2/api',
          browserURL: 'https://mantlescan.xyz/',
=======
        network: 'morph',
        chainId: 2818,
        urls: {
          apiURL: 'https://explorer-api.morphl2.io/api? ',
          browserURL: 'https://explorer.morphl2.io/',
>>>>>>> 9847994e
        },
      },
    ],
  },
  sourcify: {
    enabled: true,
  },
}

export default config<|MERGE_RESOLUTION|>--- conflicted
+++ resolved
@@ -73,17 +73,15 @@
       accounts,
       chainId: 1480,
     },
-<<<<<<< HEAD
     mantle: {
       url: 'https://mantle-mainnet.g.alchemy.com/public',
       accounts,
       chainId: 5000,
-=======
+    },
     morph: {
       url: 'https://rpc-quicknode.morphl2.io',
       accounts,
       chainId: 2818,
->>>>>>> 9847994e
     },
   },
   etherscan: {
@@ -97,11 +95,8 @@
       berachain: process.env.BERASCAN_API_KEY!,
       vana: process.env.VANASCAN_API_KEY!,
       polygon: process.env.POLYGONSCAN_API_KEY!,
-<<<<<<< HEAD
       mantle: process.env.ETHERSCAN_API_KEY!,
-=======
       morph: 'anything', // Per https://docs.morphl2.io/docs/build-on-morph/build-on-morph/verify-your-smart-contracts#verify-with-hardhat
->>>>>>> 9847994e
     },
     customChains: [
       {
@@ -137,19 +132,19 @@
         },
       },
       {
-<<<<<<< HEAD
         network: 'mantle',
         chainId: 5000,
         urls: {
           apiURL: 'https://api.etherscan.io/v2/api',
           browserURL: 'https://mantlescan.xyz/',
-=======
+        },
+      },
+      {
         network: 'morph',
         chainId: 2818,
         urls: {
           apiURL: 'https://explorer-api.morphl2.io/api? ',
           browserURL: 'https://explorer.morphl2.io/',
->>>>>>> 9847994e
         },
       },
     ],
