--- conflicted
+++ resolved
@@ -31,12 +31,8 @@
         run: |
           yarn ts-node scripts/uploadCurrentPeriodKpis.ts \
             --calculation-timestamp ${{ github.event.inputs.timestamp }} \
-<<<<<<< HEAD
-            --redis-connection ${{ secrets.REDIS_CONNECTION }} \
-            ${{ github.ref_name != 'main' && '--dry-run' || '' }}
-=======
-            --protocol ${{ github.event.inputs.protocol }}
->>>>>>> 38c7e1f4
+            --protocol ${{ github.event.inputs.protocol }} \
+            --redis-connection ${{ secrets.REDIS_CONNECTION }}
 
       # TODO(kathy)
       # - name: Notify Slack on Failure
