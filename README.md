--- conflicted
+++ resolved
@@ -34,7 +34,6 @@
 yarn hardhat --network hardhat run scripts/setupTestnet.ts
 ```
 
-<<<<<<< HEAD
 ### RewardPool contract
 
 Deploy mock token:
@@ -64,7 +63,7 @@
 const rewardPool = await RewardPool.attach('0x9fE46736679d2D9a65F0992F2272dE9f3c7fa6e0')
 await rewardPool.rewardFunctionId()
 ```
-=======
+
 ## Creating Safe Transactions Batches
 
 You need to create one batch of transactions per registry contract
@@ -78,7 +77,6 @@
 ```
 
 See [Contracts](#contracts) for Registry contract addresses.
->>>>>>> 131e2fe8
 
 ## Scripts
 
