--- conflicted
+++ resolved
@@ -1,8 +1,4 @@
-<<<<<<< HEAD
-export const protocols = ['Beefy', 'Aerodrome'] as const
-=======
-export const protocols = ['Beefy', 'Somm'] as const
->>>>>>> f6870119
+export const protocols = ['Beefy', 'Aerodrome', 'Somm'] as const
 export type Protocol = (typeof protocols)[number]
 export type FilterFunction = (
   events: ReferralEvent[],
