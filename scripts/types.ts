--- conflicted
+++ resolved
@@ -52,12 +52,8 @@
   address: string
   startTimestamp: Date
   endTimestampExclusive: Date
-<<<<<<< HEAD
+  redis?: RedisClientType
 }) => Promise<{ kpi: number; segmentedKpi?: { [key: string]: number } }>
-=======
-  redis?: RedisClientType
-}) => Promise<number>
->>>>>>> 3f5b6528
 
 export interface ReferralEvent {
   userAddress: string
