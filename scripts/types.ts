export const protocols = [
  'beefy',
  'aerodrome',
  'somm',
  'celo',
  'arbitrum',
  'velodrome',
<<<<<<< HEAD
  'fonbnk',
=======
  'aave',
>>>>>>> 26025a88
] as const
export type Protocol = (typeof protocols)[number]
export type FilterFunction = (
  events: ReferralEvent[],
) => Promise<ReferralEvent[]>

export enum NetworkId {
  'celo-mainnet' = 'celo-mainnet',
  'celo-alfajores' = 'celo-alfajores',
  'ethereum-mainnet' = 'ethereum-mainnet',
  'ethereum-sepolia' = 'ethereum-sepolia',
  'arbitrum-one' = 'arbitrum-one',
  'arbitrum-sepolia' = 'arbitrum-sepolia',
  'op-mainnet' = 'op-mainnet',
  'op-sepolia' = 'op-sepolia',
  'polygon-pos-mainnet' = 'polygon-pos-mainnet',
  'polygon-pos-amoy' = 'polygon-pos-amoy',
  'base-mainnet' = 'base-mainnet',
  'base-sepolia' = 'base-sepolia',
}

export interface TokenPriceData {
  priceUsd: string
  priceFetchedAt: number
}

export type CalculateRevenueFn = (params: {
  address: string
  startTimestamp: Date
  endTimestamp: Date
}) => Promise<number>

export interface ReferralEvent {
  userAddress: string
  timestamp: number
  referrerId: string
  protocol: Protocol
}<|MERGE_RESOLUTION|>--- conflicted
+++ resolved
@@ -5,11 +5,8 @@
   'celo',
   'arbitrum',
   'velodrome',
-<<<<<<< HEAD
   'fonbnk',
-=======
   'aave',
->>>>>>> 26025a88
 ] as const
 export type Protocol = (typeof protocols)[number]
 export type FilterFunction = (
