--- conflicted
+++ resolved
@@ -93,12 +93,8 @@
             startTimestamp,
             endTimestampExclusive,
             rewardAmount: '75000',
-<<<<<<< HEAD
-            proportionLinear: 0.8,
-=======
             proportionLinear: 0.1,
             builderAllowListFile: undefined,
->>>>>>> 1f765771
             excludelist: [],
             failOnExclude: false,
           })
