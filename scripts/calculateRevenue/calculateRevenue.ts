import calculateRevenueHandlers from './protocols'
import { readFileSync, writeFileSync } from 'fs'
import yargs from 'yargs'
import { protocols, Protocol } from '../types'

async function main(args: ReturnType<typeof parseArgs>) {
  const eligibleAddresses = readFileSync(args['input-addresses'], 'utf-8')
    .split('\n')
    .filter((address) => address !== '')

  const handler = calculateRevenueHandlers[args['protocol-id'] as Protocol]

  const allResults: Array<{
    address: string
    revenue: number
  }> = []

  for (let i = 0; i < eligibleAddresses.length; i++) {
    const address = eligibleAddresses[i]
    console.log(
      `Calculating revenue for ${address} (${i + 1}/${eligibleAddresses.length})`,
    )
    const revenue = await handler({
      address,
      startTimestamp: new Date(args['start-timestamp']),
      endTimestamp: new Date(args['end-timestamp']),
    })
    allResults.push({
      address,
      revenue,
    })
  }
  const output = allResults
    .map((result) => `${result.address},${result.revenue}`)
    .join('\n')

<<<<<<< HEAD
  writeFileSync(args['output-file'], output)
=======
  writeFileSync(args['output-file'], output, { encoding: 'utf-8' })
>>>>>>> dfd5a1f3
  console.log(`Wrote results to ${args['output-file']}`)
}

function parseArgs() {
  return yargs
    .option('input-addresses', {
      alias: 'i',
      description: 'input file path of user addresses, newline separated',
      type: 'string',
      demandOption: true,
    })
    .option('output-file', {
      alias: 'o',
      description: 'output file path to write JSON results',
      type: 'string',
      demandOption: true,
    })
    .option('protocol-id', {
      alias: 'p',
      description: 'ID of protocol to check against',
      choices: protocols,
      demandOption: true,
    })
    .option('start-timestamp', {
      alias: 's',
      description:
        'timestamp at which to start checking for revenue (since epoch)',
      type: 'number',
      demandOption: true,
    })
    .option('end-timestamp', {
      alias: 'e',
      description:
        'timestamp at which to stop checking for revenue (since epoch)',
      type: 'number',
      demandOption: true,
    })
    .strict()
    .parseSync()
}

if (require.main === module) {
  main(parseArgs())
    .then(() => {
      process.exit(0)
    })
    .catch((err) => {
      console.log(err)
      process.exit(1)
    })
}<|MERGE_RESOLUTION|>--- conflicted
+++ resolved
@@ -34,11 +34,7 @@
     .map((result) => `${result.address},${result.revenue}`)
     .join('\n')
 
-<<<<<<< HEAD
-  writeFileSync(args['output-file'], output)
-=======
   writeFileSync(args['output-file'], output, { encoding: 'utf-8' })
->>>>>>> dfd5a1f3
   console.log(`Wrote results to ${args['output-file']}`)
 }
 
