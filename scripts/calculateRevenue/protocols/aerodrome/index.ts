import {
<<<<<<< HEAD
  AERODROME_SUPPORTED_LIQUIDITY_POOL_ADDRESSES,
  AERODROME_NETWORK_ID,
} from './constants'
import { calculateRevenueDrome } from '../utils/drome/calculateRevenueDrome'
=======
  AERODROME_NETWORK_ID,
  FEE_DECIMALS,
  SUPPORTED_LIQUIDITY_POOL_ADDRESSES,
  TRANSACTION_VOLUME_USD_PRECISION,
} from './constants'
import { SwapEvent } from './types'
import { getViemPublicClient } from '../../../utils'
import { getAerodromeLiquidityPoolContract } from '../utils/viem'

export async function calculateSwapRevenue(swapEvents: SwapEvent[]) {
  let totalUsdContribution = 0

  if (swapEvents.length > 0) {
    const startTimestamp = swapEvents[0].timestamp
    const endTimestamp = swapEvents[swapEvents.length - 1].timestamp
    const tokenId = swapEvents[0].tokenId
    const tokenPrices = await fetchTokenPrices({
      tokenId,
      startTimestamp,
      endTimestamp,
    })
    for (const swapEvent of swapEvents) {
      const tokenPriceUsd = getTokenPrice(
        tokenPrices,
        new Date(swapEvent.timestamp),
      )
      const partialUsdContribution =
        Number(
          (swapEvent.amountInToken *
            BigInt(tokenPriceUsd * 10 ** TRANSACTION_VOLUME_USD_PRECISION)) /
            10n ** swapEvent.tokenDecimals,
        ) /
        10 ** TRANSACTION_VOLUME_USD_PRECISION
      totalUsdContribution += partialUsdContribution
    }
  }
  return totalUsdContribution
}
>>>>>>> 03cdf3d1

export async function calculateRevenue({
  address,
  startTimestamp,
  endTimestamp,
}: {
  address: string
  startTimestamp: Date
  endTimestamp: Date
}): Promise<number> {
<<<<<<< HEAD
  return calculateRevenueDrome({
    address,
    startTimestamp,
    endTimestamp,
    supportedLiquidityPoolAddresses:
      AERODROME_SUPPORTED_LIQUIDITY_POOL_ADDRESSES,
    networkId: AERODROME_NETWORK_ID,
  })
=======
  let totalTradingFees = 0
  const client = getViemPublicClient(AERODROME_NETWORK_ID)
  for (const liquidityPoolAddress of SUPPORTED_LIQUIDITY_POOL_ADDRESSES) {
    const swapEvents = await getSwapEvents(
      address,
      liquidityPoolAddress,
      startTimestamp,
      endTimestamp,
    )
    const swapAmount = await calculateSwapRevenue(swapEvents)
    const liquidityPoolContract = await getAerodromeLiquidityPoolContract(
      liquidityPoolAddress,
      AERODROME_NETWORK_ID,
    )
    const fee = await client.readContract({
      address: liquidityPoolAddress,
      abi: liquidityPoolContract.abi,
      functionName: 'fee',
    })
    totalTradingFees += swapAmount * (fee / 10 ** FEE_DECIMALS)
  }
  return totalTradingFees
>>>>>>> 03cdf3d1
}<|MERGE_RESOLUTION|>--- conflicted
+++ resolved
@@ -1,49 +1,9 @@
 import {
-<<<<<<< HEAD
   AERODROME_SUPPORTED_LIQUIDITY_POOL_ADDRESSES,
   AERODROME_NETWORK_ID,
 } from './constants'
 import { calculateRevenueDrome } from '../utils/drome/calculateRevenueDrome'
-=======
-  AERODROME_NETWORK_ID,
-  FEE_DECIMALS,
-  SUPPORTED_LIQUIDITY_POOL_ADDRESSES,
-  TRANSACTION_VOLUME_USD_PRECISION,
-} from './constants'
-import { SwapEvent } from './types'
-import { getViemPublicClient } from '../../../utils'
-import { getAerodromeLiquidityPoolContract } from '../utils/viem'
 
-export async function calculateSwapRevenue(swapEvents: SwapEvent[]) {
-  let totalUsdContribution = 0
-
-  if (swapEvents.length > 0) {
-    const startTimestamp = swapEvents[0].timestamp
-    const endTimestamp = swapEvents[swapEvents.length - 1].timestamp
-    const tokenId = swapEvents[0].tokenId
-    const tokenPrices = await fetchTokenPrices({
-      tokenId,
-      startTimestamp,
-      endTimestamp,
-    })
-    for (const swapEvent of swapEvents) {
-      const tokenPriceUsd = getTokenPrice(
-        tokenPrices,
-        new Date(swapEvent.timestamp),
-      )
-      const partialUsdContribution =
-        Number(
-          (swapEvent.amountInToken *
-            BigInt(tokenPriceUsd * 10 ** TRANSACTION_VOLUME_USD_PRECISION)) /
-            10n ** swapEvent.tokenDecimals,
-        ) /
-        10 ** TRANSACTION_VOLUME_USD_PRECISION
-      totalUsdContribution += partialUsdContribution
-    }
-  }
-  return totalUsdContribution
-}
->>>>>>> 03cdf3d1
 
 export async function calculateRevenue({
   address,
@@ -54,7 +14,6 @@
   startTimestamp: Date
   endTimestamp: Date
 }): Promise<number> {
-<<<<<<< HEAD
   return calculateRevenueDrome({
     address,
     startTimestamp,
@@ -63,28 +22,4 @@
       AERODROME_SUPPORTED_LIQUIDITY_POOL_ADDRESSES,
     networkId: AERODROME_NETWORK_ID,
   })
-=======
-  let totalTradingFees = 0
-  const client = getViemPublicClient(AERODROME_NETWORK_ID)
-  for (const liquidityPoolAddress of SUPPORTED_LIQUIDITY_POOL_ADDRESSES) {
-    const swapEvents = await getSwapEvents(
-      address,
-      liquidityPoolAddress,
-      startTimestamp,
-      endTimestamp,
-    )
-    const swapAmount = await calculateSwapRevenue(swapEvents)
-    const liquidityPoolContract = await getAerodromeLiquidityPoolContract(
-      liquidityPoolAddress,
-      AERODROME_NETWORK_ID,
-    )
-    const fee = await client.readContract({
-      address: liquidityPoolAddress,
-      abi: liquidityPoolContract.abi,
-      functionName: 'fee',
-    })
-    totalTradingFees += swapAmount * (fee / 10 ** FEE_DECIMALS)
-  }
-  return totalTradingFees
->>>>>>> 03cdf3d1
 }