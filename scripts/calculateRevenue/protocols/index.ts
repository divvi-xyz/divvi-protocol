--- conflicted
+++ resolved
@@ -8,11 +8,8 @@
 import { calculateRevenue as calculateRevenueFonbnk } from './fonbnk'
 import { calculateRevenue as calculateRevenueAave } from './aave'
 import { calculateRevenue as calculateRevenueCeloTransactions } from './celoTransactions'
-<<<<<<< HEAD
 import { calculateRevenue as calculateRevenueRhino } from './rhino'
-=======
 import { calculateRevenue as calculateRevenueScoutGameV0 } from './scoutGameV0'
->>>>>>> 730d8c90
 
 const calculateRevenueHandlers: Record<Protocol, CalculateRevenueFn> = {
   beefy: calculateRevenueBeefy,
@@ -24,11 +21,8 @@
   fonbnk: calculateRevenueFonbnk,
   aave: calculateRevenueAave,
   'celo-transactions': calculateRevenueCeloTransactions,
-<<<<<<< HEAD
   rhino: calculateRevenueRhino,
-=======
   'scout-game-v0': calculateRevenueScoutGameV0,
->>>>>>> 730d8c90
 }
 
 export default calculateRevenueHandlers