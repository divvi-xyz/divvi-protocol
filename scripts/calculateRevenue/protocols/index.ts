import { Protocol, CalculateRevenueFn } from '../../types'
import { calculateRevenue as calculateRevenueAerodrome } from './aerodrome'
import { calculateRevenue as calculateRevenueBeefy } from './beefy'
import { calculateRevenue as calculateRevenueSomm } from './somm'

const calculateRevenueHandlers: Record<Protocol, CalculateRevenueFn> = {
  Beefy: calculateRevenueBeefy,
<<<<<<< HEAD
  Aerodrome: calculateRevenueAerodrome,
=======
  Somm: calculateRevenueSomm,
>>>>>>> f6870119
}

export default calculateRevenueHandlers<|MERGE_RESOLUTION|>--- conflicted
+++ resolved
@@ -5,11 +5,8 @@
 
 const calculateRevenueHandlers: Record<Protocol, CalculateRevenueFn> = {
   Beefy: calculateRevenueBeefy,
-<<<<<<< HEAD
   Aerodrome: calculateRevenueAerodrome,
-=======
   Somm: calculateRevenueSomm,
->>>>>>> f6870119
 }
 
 export default calculateRevenueHandlers