import { Protocol, CalculateRevenueFn } from '../../types'
import { calculateRevenue as calculateRevenueAerodrome } from './aerodrome'
import { calculateRevenue as calculateRevenueBeefy } from './beefy'
import { calculateRevenue as calculateRevenueSomm } from './somm'
import { calculateRevenue as calculateRevenueCelo } from './celo'
import { calculateRevenue as calculateRevenueArbitrum } from './arbitrum'
import { calculateRevenue as calculateRevenueVelodrome } from './velodrome'
<<<<<<< HEAD
import { calculateRevenue as calculateRevenueFonbnk } from './fonbnk'
=======
import { calculateRevenue as calculateRevenueAave } from './aave'
>>>>>>> 26025a88

const calculateRevenueHandlers: Record<Protocol, CalculateRevenueFn> = {
  beefy: calculateRevenueBeefy,
  aerodrome: calculateRevenueAerodrome,
  somm: calculateRevenueSomm,
  celo: calculateRevenueCelo,
  arbitrum: calculateRevenueArbitrum,
  velodrome: calculateRevenueVelodrome,
<<<<<<< HEAD
  fonbnk: calculateRevenueFonbnk,
=======
  aave: calculateRevenueAave,
>>>>>>> 26025a88
}

export default calculateRevenueHandlers<|MERGE_RESOLUTION|>--- conflicted
+++ resolved
@@ -5,11 +5,8 @@
 import { calculateRevenue as calculateRevenueCelo } from './celo'
 import { calculateRevenue as calculateRevenueArbitrum } from './arbitrum'
 import { calculateRevenue as calculateRevenueVelodrome } from './velodrome'
-<<<<<<< HEAD
 import { calculateRevenue as calculateRevenueFonbnk } from './fonbnk'
-=======
 import { calculateRevenue as calculateRevenueAave } from './aave'
->>>>>>> 26025a88
 
 const calculateRevenueHandlers: Record<Protocol, CalculateRevenueFn> = {
   beefy: calculateRevenueBeefy,
@@ -18,11 +15,8 @@
   celo: calculateRevenueCelo,
   arbitrum: calculateRevenueArbitrum,
   velodrome: calculateRevenueVelodrome,
-<<<<<<< HEAD
   fonbnk: calculateRevenueFonbnk,
-=======
   aave: calculateRevenueAave,
->>>>>>> 26025a88
 }
 
 export default calculateRevenueHandlers