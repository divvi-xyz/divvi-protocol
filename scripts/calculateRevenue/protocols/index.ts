--- conflicted
+++ resolved
@@ -9,10 +9,7 @@
 import { calculateRevenue as calculateRevenueAave } from './aave'
 import { calculateRevenue as calculateRevenueCeloTransactions } from './celoTransactions'
 import { calculateRevenue as calculateRevenueRhino } from './rhino'
-<<<<<<< HEAD
-=======
 import { calculateRevenue as calculateRevenueScoutGameV0 } from './scoutGameV0'
->>>>>>> 3a74a0f7
 
 const calculateRevenueHandlers: Record<Protocol, CalculateRevenueFn> = {
   beefy: calculateRevenueBeefy,
@@ -25,10 +22,7 @@
   aave: calculateRevenueAave,
   'celo-transactions': calculateRevenueCeloTransactions,
   rhino: calculateRevenueRhino,
-<<<<<<< HEAD
-=======
   'scout-game-v0': calculateRevenueScoutGameV0,
->>>>>>> 3a74a0f7
 }
 
 export default calculateRevenueHandlers