--- conflicted
+++ resolved
@@ -9,10 +9,7 @@
 import { filter as filterAave } from './aave'
 import { filter as filterCeloTransactions } from './celoTransactions'
 import { filter as filterRhino } from './rhino'
-<<<<<<< HEAD
-=======
 import { filter as filterScoutGameV0 } from './scoutGameV0'
->>>>>>> 3a74a0f7
 
 export const protocolFilters: Record<Protocol, FilterFunction> = {
   beefy: _createFilter(filterBeefy),
@@ -25,10 +22,7 @@
   aave: _createFilter(filterAave),
   'celo-transactions': _createFilter(filterCeloTransactions),
   rhino: _createFilter(filterRhino),
-<<<<<<< HEAD
-=======
   'scout-game-v0': _createFilter(filterScoutGameV0),
->>>>>>> 3a74a0f7
 }
 
 function _createFilter(
