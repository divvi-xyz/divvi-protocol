--- conflicted
+++ resolved
@@ -5,11 +5,8 @@
 import { filter as filterCelo } from './celo'
 import { filter as filterArbitrum } from './arbitrum'
 import { filter as filterVelodrome } from './velodrome'
-<<<<<<< HEAD
 import { filter as filterFonbnk } from './fonbnk'
-=======
 import { filter as filterAave } from './aave'
->>>>>>> 26025a88
 
 export const protocolFilters: Record<Protocol, FilterFunction> = {
   beefy: _createFilter(filterBeefy),
@@ -18,11 +15,8 @@
   celo: _createFilter(filterCelo),
   arbitrum: _createFilter(filterArbitrum),
   velodrome: _createFilter(filterVelodrome),
-<<<<<<< HEAD
   fonbnk: _createFilter(filterFonbnk),
-=======
   aave: _createFilter(filterAave),
->>>>>>> 26025a88
 }
 
 function _createFilter(filter: (event: ReferralEvent) => Promise<boolean>) {
