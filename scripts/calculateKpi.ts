--- conflicted
+++ resolved
@@ -44,11 +44,7 @@
   protocol: Protocol
 }): Promise<KpiResult[]> {
   const results: KpiResult[] = []
-<<<<<<< HEAD
-  const delayMs = (60_000 * BATCH_SIZE) / MAX_REQUESTS_PER_MINUTE
-=======
   const delayPerBatchInMs = (60_000 * BATCH_SIZE) / MAX_REQUESTS_PER_MINUTE
->>>>>>> ad781aca
 
   for (let i = 0; i < eligibleUsers.length; i += batchSize) {
     const batch = eligibleUsers.slice(i, i + batchSize)
@@ -98,15 +94,8 @@
       ),
     )
 
-<<<<<<< HEAD
-    // Add a 1 minute delay to avoid rate limits from DefiLlama
-    if (i > 0) {
-      await new Promise((resolve) => setTimeout(resolve, delayMs))
-    }
-=======
     // Delay to avoid rate limits from DefiLlama
     await new Promise((resolve) => setTimeout(resolve, delayPerBatchInMs))
->>>>>>> ad781aca
   }
 
   return results
