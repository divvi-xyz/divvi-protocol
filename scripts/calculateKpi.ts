--- conflicted
+++ resolved
@@ -12,8 +12,6 @@
 // Calculate KPIs for end users in batches to speed things up
 const BATCH_SIZE = 10
 
-<<<<<<< HEAD
-=======
 interface KpiResult {
   referrerId: string
   userAddress: string
@@ -98,28 +96,13 @@
   return results
 }
 
->>>>>>> e2eae712
 export async function calculateKpi(args: Awaited<ReturnType<typeof getArgs>>) {
   const startTimestamp = new Date(args.startTimestamp)
   const endTimestampExclusive = new Date(args.endTimestampExclusive)
   const protocol = args.protocol
 
-<<<<<<< HEAD
   const inputFile = join(args.outputDir, 'referrals.csv')
   const outputFile = join(args.outputDir, 'kpi.csv')
-=======
-  const folderPath = join(
-    args.datadir,
-    protocol,
-    toPeriodFolderName({
-      startTimestamp,
-      endTimestampExclusive,
-    }),
-  )
-
-  const inputFile = join(folderPath, 'referrals.csv')
-  const outputFile = join(folderPath, 'kpi.csv')
->>>>>>> e2eae712
 
   const eligibleUsers: ReferralData[] = parse(
     readFileSync(inputFile, 'utf-8').toString(),
@@ -175,7 +158,6 @@
       default: 'rewards',
     }).argv
 
-<<<<<<< HEAD
   const outputDir = join(
     argv['datadir'],
     argv['protocol'],
@@ -187,10 +169,6 @@
 
   return {
     outputDir,
-=======
-  return {
-    datadir: argv['datadir'],
->>>>>>> e2eae712
     protocol: argv['protocol'],
     startTimestamp: argv['start-timestamp'],
     endTimestampExclusive: argv['end-timestamp'],
