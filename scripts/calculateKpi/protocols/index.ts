import { Protocol, CalculateKpiFn, NetworkId } from '../../types'
import { calculateKpi as calculateKpiAerodrome } from './aerodrome'
import { calculateKpi as calculateKpiBeefy } from './beefy'
import { calculateKpi as calculateKpiSomm } from './somm'
import { calculateKpi as calculateKpiArbitrum } from './arbitrum'
import { calculateKpi as calculateKpiVelodrome } from './velodrome'
import { calculateKpi as calculateKpiFonbnk } from './fonbnk'
import { calculateKpi as calculateKpiAave } from './aave'
import { calculateKpi as calculateKpiCeloTransactions } from './celoTransactions'
import { calculateKpi as calculateKpiRhino } from './rhino'
import { calculateKpi as calculateKpiScoutGameV0 } from './scoutGameV0'
import { calculateKpi as calculateKpiTetherV0 } from './tetherV0'
<<<<<<< HEAD
import { calculateGasKpi } from '../gasKpi'
=======
import { calculateKpi as calculateKpiBaseV0 } from './baseV0'
import { calculateKpi as calculateKpiMantleV0 } from './mantleV0'
import { calculateKpi as calculateKpiMorph } from './morph'
>>>>>>> 24ed309c

/**
 * Central registry of KPI calculation handlers for all supported protocols.
 *
 * **KPI Unit**: Mixed units - USD revenue for DeFi protocols, transaction counts for activity-based metrics, gas usage for infrastructure
 *
 * **Business Purpose**: Maps protocol identifiers to their respective KPI calculation functions,
 * enabling automated revenue and usage tracking across different DeFi protocols and blockchain applications.
 *
 * **Supported Protocol KPIs**:
 * - **DeFi Protocols (USD Revenue)**: Aerodrome, Velodrome (DEX trading fees), Beefy (vault management fees), Aave (lending protocol revenue), Somm (strategy fees)
 * - **Activity Metrics (Transaction Count)**: Scout Game V0 (user engagement), Celo Transactions (network usage)
 * - **Infrastructure Metrics**: Celo PG (gas usage), Arbitrum (network activity), Fonbnk (transaction volume)
 *
 * **Data Sources**:
 * - On-chain transaction data via HyperSync clients
 * - DEX swap events and liquidity pool interactions
 * - Token price feeds for USD conversion
 * - Block timestamp data for time-based filtering
 *
 * **Business Assumptions**:
 * - Revenue attribution based on user transaction activity within specified time windows
 * - Token prices fetched at transaction timestamps for accurate USD conversion
 * - Protocol-specific fee structures and revenue sharing models are hardcoded per protocol
 */
const calculateKpiHandlers: Record<Protocol, CalculateKpiFn> = {
  beefy: calculateKpiBeefy,
  aerodrome: calculateKpiAerodrome,
  somm: calculateKpiSomm,
  'celo-pg': (params) => calculateGasKpi({ ...params, networkId: NetworkId['celo-mainnet'] }),
  arbitrum: calculateKpiArbitrum,
  velodrome: calculateKpiVelodrome,
  fonbnk: calculateKpiFonbnk,
  aave: calculateKpiAave,
  'celo-transactions': calculateKpiCeloTransactions,
  rhino: calculateKpiRhino,
  'scout-game-v0': calculateKpiScoutGameV0,
  'lisk-v0': (params) => calculateGasKpi({ ...params, networkId: NetworkId['lisk-mainnet'] }),
  'tether-v0': calculateKpiTetherV0,
<<<<<<< HEAD
  'base-v0': (params) => calculateGasKpi({ ...params, networkId: NetworkId['base-mainnet'] }),
  'mantle-v0': (params) => calculateGasKpi({ ...params, networkId: NetworkId['mantle-mainnet'] }),
=======
  'base-v0': calculateKpiBaseV0,
  'mantle-v0': calculateKpiMantleV0,
  morph: calculateKpiMorph,
>>>>>>> 24ed309c
}

export default calculateKpiHandlers<|MERGE_RESOLUTION|>--- conflicted
+++ resolved
@@ -10,13 +10,8 @@
 import { calculateKpi as calculateKpiRhino } from './rhino'
 import { calculateKpi as calculateKpiScoutGameV0 } from './scoutGameV0'
 import { calculateKpi as calculateKpiTetherV0 } from './tetherV0'
-<<<<<<< HEAD
 import { calculateGasKpi } from '../gasKpi'
-=======
-import { calculateKpi as calculateKpiBaseV0 } from './baseV0'
-import { calculateKpi as calculateKpiMantleV0 } from './mantleV0'
 import { calculateKpi as calculateKpiMorph } from './morph'
->>>>>>> 24ed309c
 
 /**
  * Central registry of KPI calculation handlers for all supported protocols.
@@ -56,14 +51,9 @@
   'scout-game-v0': calculateKpiScoutGameV0,
   'lisk-v0': (params) => calculateGasKpi({ ...params, networkId: NetworkId['lisk-mainnet'] }),
   'tether-v0': calculateKpiTetherV0,
-<<<<<<< HEAD
   'base-v0': (params) => calculateGasKpi({ ...params, networkId: NetworkId['base-mainnet'] }),
   'mantle-v0': (params) => calculateGasKpi({ ...params, networkId: NetworkId['mantle-mainnet'] }),
-=======
-  'base-v0': calculateKpiBaseV0,
-  'mantle-v0': calculateKpiMantleV0,
   morph: calculateKpiMorph,
->>>>>>> 24ed309c
 }
 
 export default calculateKpiHandlers