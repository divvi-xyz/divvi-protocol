import { RedisClientType } from '@redis/client'
<<<<<<< HEAD
import { KpiResult, KpiResults, NetworkId } from '../../../types'
=======
import { KpiResults, NetworkId } from '../../../types'
>>>>>>> 3c9c0458
import { getBlockRange } from '../utils/events'
import {
  Address,
  decodeEventLog,
  erc20Abi,
  Hex,
  pad,
  toEventSelector,
} from 'viem'
import { LogField, TransactionField } from '@envio-dev/hypersync-client'
import { paginateQuery } from '../../../utils/hypersyncPagination'
import { getHyperSyncClient } from '../../../utils'
import { BigNumber } from 'bignumber.js'
<<<<<<< HEAD
import { getReferrerIdFromTx } from './parseReferralTag/getReferrerIdFromTx'
=======
import { getReferrerIdFromTx } from './getReferrerIdFromTx'
>>>>>>> 3c9c0458

const MIN_ELIGIBLE_VALUE_IN_SMALLEST_UNIT = BigNumber(1).shiftedBy(6)
const transferEventSigHash = toEventSelector(
  'Transfer(address,address,uint256)',
)

// Token addresses from https://www.coingecko.com/en/coins/tether, https://www.coingecko.com/en/coins/usdt0, https://docs.inkonchain.com/useful-information/ink-contracts
const networkToTokenAddress: Partial<Record<NetworkId, Address>> = {
  [NetworkId['ethereum-mainnet']]: '0xdac17f958d2ee523a2206206994597c13d831ec7',
  [NetworkId['avalanche-mainnet']]:
    '0x9702230a8ea53601f5cd2dc00fdbc13d4df4a8c7',
  [NetworkId['celo-mainnet']]: '0x48065fbBE25f71C9282ddf5e1cD6D6A887483D5e',
  [NetworkId['unichain-mainnet']]: '0x9151434b16b9763660705744891fa906f660ecc5',
  [NetworkId['ink-mainnet']]: '0x0200C29006150606B650577BBE7B6248F58470c1',
  [NetworkId['op-mainnet']]: '0x01bff41798a0bcf287b996046ca68b395dbc1071',
  [NetworkId['arbitrum-one']]: '0xfd086bc7cd5c481dcc9c85ebe478a1c0b69fcbb9',
  [NetworkId['berachain-mainnet']]:
    '0x779ded0c9e1022225f8e0630b35a9b54be713736',
}

async function getEligibleTxCountByReferrer({
  networkId,
  user,
  startBlock,
  endBlockExclusive,
  tokenAddress,
}: {
  networkId: NetworkId
  user: Address
  startBlock?: number
  endBlockExclusive?: number
  tokenAddress: Address
}): Promise<Record<string, number>> {
  const client = getHyperSyncClient(networkId)

  const transactionValueByHash: Record<string, BigNumber> = {}

  const query = {
    transactions: [{ from: [user] }],
    logs: [
      {
        contractAddress: tokenAddress,
        // transfer from user
        topics: [[transferEventSigHash], [pad(user, { size: 32 })], [], []],
      },
      {
        contractAddress: tokenAddress,
        // transfer to user
        topics: [[transferEventSigHash], [], [pad(user, { size: 32 })], []],
      },
    ],
    fieldSelection: {
      log: [
        LogField.Data,
        LogField.Address,
        LogField.Topic0,
        LogField.Topic1,
        LogField.Topic2,
        LogField.Topic3,
        LogField.TransactionHash,
      ],
      transaction: [TransactionField.Hash],
    },
    fromBlock: startBlock ?? 0,
    ...(endBlockExclusive && { toBlock: endBlockExclusive }),
  }

  // Group each Transfer event to / from the user by transactionHash to get the net transfer value
  await paginateQuery(client, query, async (response) => {
    for (const { data, topics, transactionHash } of response.data.logs) {
      if (data && transactionHash) {
        const decodedLog = decodeEventLog({
          abi: erc20Abi,
          data: data as Hex,
          topics: topics as [],
        })
        const isTransferToUser =
          decodedLog.eventName === 'Transfer' &&
          decodedLog.args.to.toLowerCase() === user.toLowerCase()
        const transferValue = BigNumber(decodedLog.args.value).multipliedBy(
          isTransferToUser ? 1 : -1,
        )

        transactionValueByHash[transactionHash] = (
          transactionValueByHash[transactionHash] ?? BigNumber(0)
        ).plus(transferValue)
      }
    }
  })

  // Separate the eligible transactions by referrerId
  const eligibleTxCountByReferrer: Record<string, number> = {}
  for (const [transactionHash, value] of Object.entries(
    transactionValueByHash,
  )) {
    if (value.abs().gte(MIN_ELIGIBLE_VALUE_IN_SMALLEST_UNIT)) {
<<<<<<< HEAD
      const referrerId = await getReferrerIdFromTx(
        transactionHash as Hex,
        networkId,
        true,
      )
=======
      const referrerId = await getReferrerIdFromTx(transactionHash, networkId)
>>>>>>> 3c9c0458
      if (referrerId !== null) {
        eligibleTxCountByReferrer[referrerId] =
          (eligibleTxCountByReferrer[referrerId] ?? 0) + 1
      }
    }
  }

  return eligibleTxCountByReferrer
}

/**
 * Calculates eligible transaction count for Tether (USDT) activity across multiple networks.
 *
 * **KPI Unit**: Transaction count (number of eligible transactions) where the net transfer value is >= 1 USDT or USDT0
 *
 * **Business Purpose**: Measures the volume of significant Tether (USDT) transactions to or from a specific user
 * across multiple blockchain networks. This metric quantifies user engagement with the Tether ecosystem and
 * supports analysis of stablecoin usage patterns and cross-chain activity.
 *
 * **Protocol Context**: Tether V0 tracks transaction volume to measure user participation in the stablecoin
 * ecosystem across various networks. Transaction counts serve as a proxy for user engagement and economic
 * activity, supporting stablecoin adoption analysis and cross-chain usage patterns.
 *
 * **Networks**: Ethereum Mainnet, Avalanche Mainnet, Celo Mainnet, Unichain Mainnet, Ink Mainnet,
 * Optimism Mainnet, Arbitrum One, Berachain Mainnet
 *
 * **Data Sources**:
 * - **HyperSync**: Transfer event data from USDT and USDT0 token contracts on multiple networks via HyperSync client
 * - **Block Data**: Timestamps via `getBlockRange` utility for temporal filtering
 *
 * **Business Assumptions**:
 * - Transactions with net value >= 1 USDT or USDT0 (1,000,000 smallest units) are considered significant
 * - User's economic impact is proportional to the number of eligible transactions across all networks
 * - Both incoming and outgoing transfers contribute to user activity measurement
 *
 * **Eligibility Criteria**:
 * - Transactions must have a net transfer value (incoming - outgoing) >= 1 USDT or USDT0
 * - Transactions must fall within the specified time window
 *
 * **Calculation Method**:
 * 1. Queries all transactions initiated by user wallet across all supported networks
 * 2. Retrieves Transfer events from official Tether token contracts for each network
 * 3. Calculates net transfer value per transaction (incoming - outgoing transfers)
 * 4. Filters transactions by minimum value threshold (1 USDT)
 * 5. Aggregates eligible transaction counts across all networks
 * 6. Returns total count representing user's significant Tether activity
 *
 * @param params - Calculation parameters
 * @param params.address - User wallet address to calculate transaction count for
 * @param params.startTimestamp - Start of time window for calculation (inclusive)
 * @param params.endTimestampExclusive - End of time window for calculation (exclusive)
 * @param params.redis - Optional Redis client for caching block ranges
 *
 * @returns Promise resolving to KPI results grouped by referrer ID with per-network breakdown
 */
export async function calculateKpi({
  address,
  startTimestamp,
  endTimestampExclusive,
  redis,
}: {
  address: string
  startTimestamp: Date
  endTimestampExclusive: Date
  redis?: RedisClientType
  getReferrerIdFromTx?: (
    transactionHash: string,
    networkId: NetworkId,
  ) => Promise<string | null>
}): Promise<KpiResults> {
<<<<<<< HEAD
  const kpiByReferrer: Record<
    string,
    KpiResult & { referrerId: string; userAddress: string }
  > = {}
=======
  const kpiByReferrer: Record<string, KpiResults[number]> = {}
>>>>>>> 3c9c0458

  await Promise.all(
    (Object.entries(networkToTokenAddress) as [NetworkId, Address][]).map(
      async ([networkId, tokenAddress]) => {
        const blockRange = await getBlockRange({
          networkId,
          startTimestamp,
          endTimestampExclusive,
          redis,
        })

        const eligibleTxCountByReferrer = await getEligibleTxCountByReferrer({
          networkId,
          user: address as Address,
          startBlock: blockRange.startBlock,
          endBlockExclusive: blockRange.endBlockExclusive,
          tokenAddress,
        })

        // Aggregate results by referrer across the supported networks
        for (const [referrerId, txCount] of Object.entries(
          eligibleTxCountByReferrer,
        )) {
          if (!(referrerId in kpiByReferrer)) {
            kpiByReferrer[referrerId] = {
              kpi: 0,
              referrerId,
              userAddress: address,
              metadata: {},
            }
          }
          kpiByReferrer[referrerId].kpi += txCount
          kpiByReferrer[referrerId].metadata![networkId] = txCount
        }
      },
    ),
  )

  return Object.values(kpiByReferrer)
}<|MERGE_RESOLUTION|>--- conflicted
+++ resolved
@@ -1,9 +1,5 @@
 import { RedisClientType } from '@redis/client'
-<<<<<<< HEAD
-import { KpiResult, KpiResults, NetworkId } from '../../../types'
-=======
 import { KpiResults, NetworkId } from '../../../types'
->>>>>>> 3c9c0458
 import { getBlockRange } from '../utils/events'
 import {
   Address,
@@ -17,11 +13,7 @@
 import { paginateQuery } from '../../../utils/hypersyncPagination'
 import { getHyperSyncClient } from '../../../utils'
 import { BigNumber } from 'bignumber.js'
-<<<<<<< HEAD
 import { getReferrerIdFromTx } from './parseReferralTag/getReferrerIdFromTx'
-=======
-import { getReferrerIdFromTx } from './getReferrerIdFromTx'
->>>>>>> 3c9c0458
 
 const MIN_ELIGIBLE_VALUE_IN_SMALLEST_UNIT = BigNumber(1).shiftedBy(6)
 const transferEventSigHash = toEventSelector(
@@ -118,15 +110,11 @@
     transactionValueByHash,
   )) {
     if (value.abs().gte(MIN_ELIGIBLE_VALUE_IN_SMALLEST_UNIT)) {
-<<<<<<< HEAD
       const referrerId = await getReferrerIdFromTx(
         transactionHash as Hex,
         networkId,
         true,
       )
-=======
-      const referrerId = await getReferrerIdFromTx(transactionHash, networkId)
->>>>>>> 3c9c0458
       if (referrerId !== null) {
         eligibleTxCountByReferrer[referrerId] =
           (eligibleTxCountByReferrer[referrerId] ?? 0) + 1
@@ -197,14 +185,7 @@
     networkId: NetworkId,
   ) => Promise<string | null>
 }): Promise<KpiResults> {
-<<<<<<< HEAD
-  const kpiByReferrer: Record<
-    string,
-    KpiResult & { referrerId: string; userAddress: string }
-  > = {}
-=======
   const kpiByReferrer: Record<string, KpiResults[number]> = {}
->>>>>>> 3c9c0458
 
   await Promise.all(
     (Object.entries(networkToTokenAddress) as [NetworkId, Address][]).map(
