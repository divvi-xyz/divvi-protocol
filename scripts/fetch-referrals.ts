--- conflicted
+++ resolved
@@ -1,11 +1,7 @@
 import { writeFileSync } from 'fs'
 import yargs from 'yargs'
-<<<<<<< HEAD
-import { protocolFilters, supportedNetworkIds } from './consts'
-=======
 import { supportedNetworkIds } from './networks'
 import { protocolFilters } from './filters'
->>>>>>> 877b3d7b
 import { fetchReferralEvents, removeDuplicates } from './referrals'
 import { Protocol, protocols } from './types'
 
