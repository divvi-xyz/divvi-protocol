--- conflicted
+++ resolved
@@ -38,38 +38,9 @@
   )
   const totalRewardsForPeriod = timeDiff.times(rewardsPerMillisecond)
 
-<<<<<<< HEAD
-  const referrerKpis = kpiData.reduce(
-    (acc, row) => {
-      if (!(row.referrerId in acc)) {
-        acc[row.referrerId] = BigInt(row.revenue)
-      } else {
-        acc[row.referrerId] += BigInt(row.revenue)
-      }
-      return acc
-    },
-    {} as Record<string, bigint>,
-  )
-
-  const total = Object.values(referrerKpis).reduce(
-    (sum, value) => sum + value,
-    BigInt(0),
-  )
-
-  const rewards = Object.entries(referrerKpis).map(([referrerId, kpi]) => {
-    return {
-      referrerId,
-      kpi,
-      rewardAmount: totalRewardsForPeriod
-        .times(kpi)
-        .div(total)
-        .toFixed(0, BigNumber.ROUND_DOWN),
-    }
-=======
   return calculateProportionalPrizeContest({
     kpiData,
     rewards: totalRewardsForPeriod,
->>>>>>> 91bdd672
   })
 }
 
