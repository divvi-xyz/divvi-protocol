--- conflicted
+++ resolved
@@ -41,16 +41,9 @@
       `Calculating revenue for ${userAddress} (${i + 1}/${eligibleUsers.length})`,
     )
 
-<<<<<<< HEAD
     const referralTimestamp =
       new Date(timestamp).getTime() - REFERRAL_TIME_BUFFER_IN_MS
-    if (referralTimestamp > endTimestamp.getTime()) {
-=======
-    const referralTimestamp = new Date(
-      timestamp - REFERRAL_TIME_BUFFER_IN_SECONDS,
-    )
-    if (referralTimestamp.getTime() > endTimestampExclusive.getTime()) {
->>>>>>> 349aa1a9
+    if (referralTimestamp > endTimestampExclusive.getTime()) {
       console.log(
         `Referral date is after end date, skipping ${userAddress} (registration tx date: ${timestamp})`,
       )
