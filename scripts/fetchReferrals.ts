--- conflicted
+++ resolved
@@ -86,11 +86,7 @@
       ) as Address[])
     : undefined
 
-<<<<<<< HEAD
-  const filteredEvents = await args.protocolFilter(
-    uniqueEvents,
-    builderAllowList,
-  )
+  const filteredEvents = await args.protocolFilter(uniqueEvents, { allowList })
   const outputEvents = filteredEvents
     .map((event) => ({
       referrerId: event.referrerId,
@@ -98,16 +94,6 @@
       timestamp: new Date(event.timestamp * 1000).toISOString(),
     }))
     .slice(0, 10)
-=======
-  const filteredEvents = await args.protocolFilter(uniqueEvents, {
-    allowList,
-  })
-  const outputEvents = filteredEvents.map((event) => ({
-    referrerId: event.referrerId,
-    userAddress: event.userAddress,
-    timestamp: new Date(event.timestamp * 1000).toISOString(),
-  }))
->>>>>>> 544649c2
 
   const outputFile = join(args.outputDir, 'referrals.csv')
 
