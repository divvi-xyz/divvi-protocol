import fs from 'fs'
import path from 'path'
import { HardhatRuntimeEnvironment } from 'hardhat/types'
import { getImplementationAddress } from '@openzeppelin/upgrades-core'

export const ONE_DAY = 60 * 60 * 24

export const SUPPORTED_NETWORKS = [
  'celo',
  'mainnet',
  'arbitrum',
  'polygon',
  'op',
  'base',
  'berachain',
  'vana',
<<<<<<< HEAD
  'mantle',
=======
  'morph',
>>>>>>> 9847994e
]

type BaseDeployConfig = {
  isUpgradeable?: boolean
}

type DefenderConfig = WithDefender | WithoutDefender

type WithDefender = {
  useDefender: true
  defenderDeploySalt?: string
  defenderUpgradeApprovalProcessId?: string // if not provided, will use the default approval process set in Defender
}

type WithoutDefender = {
  useDefender?: false
  defenderDeploySalt?: never
  approvalProcessId?: never
}

// Contract deployment helper
export async function deployContract(
  hre: HardhatRuntimeEnvironment,
  contractName: string,
  constructorArgs: any[],
  config: BaseDeployConfig & DefenderConfig = {},
) {
  if (config.useDefender && !SUPPORTED_NETWORKS.includes(hre.network.name)) {
    throw new Error(
      `--use-defender only supports networks: ${SUPPORTED_NETWORKS}`,
    )
  }

  if (config.defenderDeploySalt && !config.useDefender) {
    throw new Error(
      `--defender-deploy-salt can only be used with --use-defender`,
    )
  }

  const Contract = await hre.ethers.getContractFactory(contractName)

  let proxyAddress: string | undefined
  let contractAddress: string

  console.log(`Deploying ${contractName}`)
  console.log('Constructor args:', constructorArgs.join(', '))

  if (config.useDefender) {
    console.log(`Using OpenZeppelin Defender`)
    if (config.defenderDeploySalt) {
      console.log(`Salt: ${config.defenderDeploySalt}`)
    }

    if (config.isUpgradeable) {
      const proxy = await hre.defender.deployProxy(Contract, constructorArgs, {
        salt: config.defenderDeploySalt,
        kind: 'uups',
      })
      await proxy.waitForDeployment()

      proxyAddress = await proxy.getAddress()
      contractAddress = await getImplementationAddress(
        hre.ethers.provider,
        proxyAddress,
      )
    } else {
      const contract = await hre.defender.deployContract(
        Contract,
        constructorArgs,
        {
          salt: config.defenderDeploySalt,
        },
      )
      await contract.waitForDeployment()

      contractAddress = await contract.getAddress()
    }
  } else {
    console.log(`Using local signer`)
    if (config.isUpgradeable) {
      const proxy = await hre.upgrades.deployProxy(Contract, constructorArgs, {
        kind: 'uups',
      })
      await proxy.waitForDeployment()

      proxyAddress = await proxy.getAddress()
      contractAddress = await getImplementationAddress(
        hre.ethers.provider,
        proxyAddress,
      )
    } else {
      const contract = await Contract.deploy(...constructorArgs)
      await contract.waitForDeployment()

      contractAddress = await contract.getAddress()
    }
  }
  console.log(`✅ Deployed!`)
  if (proxyAddress) {
    console.log('Proxy Address:', proxyAddress)
    console.log('Implementation Address:', contractAddress)
  } else {
    console.log('Contract Address:', contractAddress)
  }

  saveDeploymentMetadata({
    hre,
    contractName,
    metadata: {
      contractAddress: contractAddress || proxyAddress,
    },
  })

  console.log(
    `\nTo verify the ${proxyAddress ? 'implementation' : 'contract'}, run:`,
  )
  console.log(
    `yarn hardhat verify ${contractAddress} --network ${hre.network.name} ${proxyAddress ? '' : constructorArgs.join(' ')}`,
  )

  return contractAddress || proxyAddress
}

// Contract upgrade helper
export async function upgradeContract(
  hre: HardhatRuntimeEnvironment,
  contractName: string,
  proxyAddress: string,
  config: DefenderConfig = {},
) {
  const Contract = await hre.ethers.getContractFactory(contractName)

  let newImplementationAddress: string

  if (config?.useDefender) {
    console.log(`Upgrading ${contractName} with OpenZeppelin Defender`)
    console.log(
      'Approval process ID:',
      config.defenderUpgradeApprovalProcessId || 'default',
    )
    console.log(`Proxy Address: ${proxyAddress}`)

    const currentImplementationAddress = await getImplementationAddress(
      hre.ethers.provider,
      proxyAddress,
    )
    console.log('Current Implementation Address:', currentImplementationAddress)

    const proposal = await hre.defender.proposeUpgradeWithApproval(
      proxyAddress,
      Contract,
      {
        approvalProcessId: config.defenderUpgradeApprovalProcessId,
        salt: config.defenderDeploySalt,
      },
    )

    console.log('Proposal created:', proposal.url)
    console.log('Waiting for approval...')

    newImplementationAddress = currentImplementationAddress
    while (newImplementationAddress === currentImplementationAddress) {
      await new Promise((resolve) => setTimeout(resolve, 10_000)) // 10 seconds
      newImplementationAddress = await getImplementationAddress(
        hre.ethers.provider,
        proxyAddress,
      )
    }
  } else {
    console.log(`Upgrading ${contractName} with local signer`)
    console.log(`Proxy Address: ${proxyAddress}`)
    const result = await hre.upgrades.upgradeProxy(proxyAddress, Contract)
    await result.waitForDeployment()

    newImplementationAddress = await getImplementationAddress(
      hre.ethers.provider,
      proxyAddress,
    )
  }
  console.log(`✅ Upgraded!`)
  console.log('New Implementation Address:', newImplementationAddress)

  console.log('\nTo verify the new implementation contract, run:')
  console.log(
    `yarn hardhat verify ${newImplementationAddress} --network ${hre.network.name}`,
  )
}

export function saveDeploymentMetadata({
  hre,
  contractName,
  metadata,
}: {
  hre: HardhatRuntimeEnvironment
  contractName: string
  metadata: Record<string, any>
}) {
  const metadataFile = getDeploymentMetadataFilePath({ hre, contractName })
  const targetDir = path.dirname(metadataFile)
  if (!fs.existsSync(targetDir)) {
    fs.mkdirSync(targetDir, { recursive: true })
  }
  fs.writeFileSync(metadataFile, JSON.stringify(metadata, null, 2), 'utf8')
  console.log(`\n💾 Deployment metadata written to ${metadataFile}`)
}

export function readDeploymentMetadata({
  hre,
  contractName,
}: {
  hre: HardhatRuntimeEnvironment
  contractName: string
}): Record<string, any> {
  const metadataFile = getDeploymentMetadataFilePath({ hre, contractName })
  if (!fs.existsSync(metadataFile)) {
    throw new Error(`❌ Deployment metadata file not found: ${metadataFile}`)
  }
  const metadata = fs.readFileSync(metadataFile, 'utf8')
  return JSON.parse(metadata)
}

function getDeploymentMetadataFilePath({
  hre,
  contractName,
}: {
  hre: HardhatRuntimeEnvironment
  contractName: string
}): string {
  const deploymentArtifactsDir = path.join(
    hre.config.paths.artifacts,
    'deployments',
    contractName,
  )
  return path.join(deploymentArtifactsDir, `${hre.network.name}.json`)
}<|MERGE_RESOLUTION|>--- conflicted
+++ resolved
@@ -14,11 +14,8 @@
   'base',
   'berachain',
   'vana',
-<<<<<<< HEAD
   'mantle',
-=======
   'morph',
->>>>>>> 9847994e
 ]
 
 type BaseDeployConfig = {
