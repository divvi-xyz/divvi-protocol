import { expect } from 'chai'
import hre from 'hardhat'

const CONTRACT_NAME = 'DataAvailability'

function sumBuffersModulo(buffer1: Buffer, buffer2: Buffer) {
  const buffer1BigInt = BigInt('0x' + buffer1.toString('hex'))
  const buffer2BigInt = BigInt('0x' + buffer2.toString('hex'))

  const result = (buffer1BigInt + buffer2BigInt) % (2n ** 256n - 189n) // Commonly used safe prime

  return Buffer.from(result.toString(16), 'hex')
}

describe('DataAvailability', () => {
  const UPLOADER_ROLE = hre.ethers.keccak256(
    hre.ethers.toUtf8Bytes('UPLOADER_ROLE'),
  )

  async function deployDataAvailabilityContract() {
    const [owner, uploader, extraUser] = await hre.ethers.getSigners()

    // Deploy a mock RISC Zero verifier contract
    const MockVerifier = await hre.ethers.getContractFactory('MockVerifier')
    const mockVerifier = await MockVerifier.deploy()
    await mockVerifier.waitForDeployment()

    // Deploy the DataAvailability contract with the mock verifier
    const DataAvailability = await hre.ethers.getContractFactory(CONTRACT_NAME)
<<<<<<< HEAD
    const dataAvailability = await DataAvailability.deploy(
      hre.ethers.ZeroHash, // imageID - using zero hash for testing
      await mockVerifier.getAddress(), // verifier address
    )
=======
    const dataAvailability = await DataAvailability.deploy(owner.address)
>>>>>>> 847add52

    return { dataAvailability, owner, uploader, extraUser, mockVerifier }
  }

  describe('Deployment', () => {
    it('should set the deployer as the default admin', async () => {
      const { dataAvailability, owner } = await deployDataAvailabilityContract()
      expect(
        await dataAvailability.hasRole(
          await dataAvailability.DEFAULT_ADMIN_ROLE(),
          owner.address,
        ),
      ).to.be.true
    })

    it('should set the deployer as an uploader', async () => {
      const { dataAvailability, owner } = await deployDataAvailabilityContract()
      expect(await dataAvailability.hasRole(UPLOADER_ROLE, owner.address)).to.be
        .true
    })
  })

  describe('Role Management', () => {
    it('should allow admin to grant uploader role', async () => {
      const { dataAvailability, uploader } =
        await deployDataAvailabilityContract()
      await dataAvailability.grantUploaderRole(uploader.address)
      expect(await dataAvailability.hasRole(UPLOADER_ROLE, uploader.address)).to
        .be.true
    })

    it('should allow admin to revoke uploader role', async () => {
      const { dataAvailability, uploader } =
        await deployDataAvailabilityContract()
      await dataAvailability.grantUploaderRole(uploader.address)
      await dataAvailability.revokeUploaderRole(uploader.address)
      expect(await dataAvailability.hasRole(UPLOADER_ROLE, uploader.address)).to
        .be.false
    })

    it('should not allow non-admin to grant uploader role', async () => {
      const { dataAvailability, uploader, extraUser } =
        await deployDataAvailabilityContract()
      await expect(
        (
          dataAvailability.connect(uploader) as typeof dataAvailability
        ).grantUploaderRole(extraUser.address),
      ).to.be.revertedWithCustomError(
        dataAvailability,
        'AccessControlUnauthorizedAccount',
      )
    })

    it('should not allow revoking uploader role from owner', async () => {
      const { dataAvailability, owner } = await deployDataAvailabilityContract()
      await expect(
        dataAvailability.revokeUploaderRole(owner.address),
      ).to.be.revertedWith('Cannot revoke uploader role from owner')
    })
  })

  describe('Data Upload', () => {
    beforeEach(async () => {})

    it('should allow uploader to upload data', async () => {
      const { dataAvailability, uploader, extraUser } =
        await deployDataAvailabilityContract()
      await dataAvailability.grantUploaderRole(uploader.address)

      const timestamp = Math.floor(Date.now() / 1000)
      const users = [extraUser.address]
      const values = [100]

      await expect(
        (
          dataAvailability.connect(uploader) as typeof dataAvailability
        ).uploadData(timestamp, users, values),
      ).to.not.be.reverted
    })

    it('should allow multiple uploads for different users at the same timestamp', async () => {
      const { dataAvailability, uploader, extraUser } =
        await deployDataAvailabilityContract()
      await dataAvailability.grantUploaderRole(uploader.address)

      const timestamp = Math.floor(Date.now() / 1000)

      // First upload for user1
      const users1 = [extraUser.address]
      const values1 = [100]
      await (
        dataAvailability.connect(uploader) as typeof dataAvailability
      ).uploadData(timestamp, users1, values1)

      // Second upload for user2 at the same timestamp
      const users2 = [uploader.address]
      const values2 = [200]
      await expect(
        (
          dataAvailability.connect(uploader) as typeof dataAvailability
        ).uploadData(timestamp, users2, values2),
      ).to.not.be.reverted

      // Verify both users have the timestamp as their last timestamp
      expect(
        await dataAvailability.getLastTimestamp(extraUser.address),
      ).to.equal(timestamp)
      expect(
        await dataAvailability.getLastTimestamp(uploader.address),
      ).to.equal(timestamp)

      // Verify the hash is non-zero (indicating data was stored)
      const hash = await dataAvailability.getHash(timestamp)
      expect(hash).to.not.equal(hre.ethers.ZeroHash)
    })

    it('should not allow duplicate uploads for the same user at the same timestamp', async () => {
      const { dataAvailability, uploader, extraUser } =
        await deployDataAvailabilityContract()
      await dataAvailability.grantUploaderRole(uploader.address)

      const timestamp = Math.floor(Date.now() / 1000)

      // First upload for the user
      const users = [extraUser.address]
      const values1 = [100]
      await (
        dataAvailability.connect(uploader) as typeof dataAvailability
      ).uploadData(timestamp, users, values1)

      // Attempt to upload again for the same user at the same timestamp
      const values2 = [200]
      await expect(
        (
          dataAvailability.connect(uploader) as typeof dataAvailability
        ).uploadData(timestamp, users, values2),
      ).to.be.revertedWith('User already has data at this timestamp')

      // Verify the user's last timestamp is still correct
      expect(
        await dataAvailability.getLastTimestamp(extraUser.address),
      ).to.equal(timestamp)
    })

    it('should not allow non-uploader to upload data', async () => {
      const { dataAvailability, uploader, extraUser } =
        await deployDataAvailabilityContract()
      await dataAvailability.grantUploaderRole(uploader.address)

      const timestamp = Math.floor(Date.now() / 1000)
      const users = [extraUser.address]
      const values = [100]

      await expect(
        (
          dataAvailability.connect(extraUser) as typeof dataAvailability
        ).uploadData(timestamp, users, values),
      ).to.be.revertedWithCustomError(
        dataAvailability,
        'AccessControlUnauthorizedAccount',
      )
    })

    it('should require timestamp to be greater than most recent', async () => {
      const { dataAvailability, uploader, extraUser } =
        await deployDataAvailabilityContract()
      await dataAvailability.grantUploaderRole(uploader.address)

      const timestamp1 = Math.floor(Date.now() / 1000)
      const timestamp2 = timestamp1 - 1
      const users = [extraUser.address]
      const values = [100]

      await (
        dataAvailability.connect(uploader) as typeof dataAvailability
      ).uploadData(timestamp1, users, values)
      await expect(
        (
          dataAvailability.connect(uploader) as typeof dataAvailability
        ).uploadData(timestamp2, users, values),
      ).to.be.revertedWith(
        'Timestamp must be greater than or equal to most recent timestamp',
      )
    })

    it('should calculate correct rolling hash', async () => {
      const { dataAvailability, uploader, extraUser } =
        await deployDataAvailabilityContract()
      await dataAvailability.grantUploaderRole(uploader.address)

      const timestamp = Math.floor(Date.now() / 1000)
      const users = [extraUser.address, uploader.address]
      const values = [100, 200]
      await (
        dataAvailability.connect(uploader) as typeof dataAvailability
      ).uploadData(timestamp, users, values)

      const hash1 = hre.ethers.keccak256(
        hre.ethers.solidityPacked(
          ['address', 'uint256'],
          [extraUser.address, 100],
        ),
      )
      const hash2 = hre.ethers.keccak256(
        hre.ethers.solidityPacked(
          ['address', 'uint256'],
          [uploader.address, 200],
        ),
      )
      const expectedHash = `0x${sumBuffersModulo(Buffer.from(hash1.slice(2), 'hex'), Buffer.from(hash2.slice(2), 'hex')).toString('hex')}`

      const hash = await dataAvailability.getHash(timestamp)
      expect(hash).to.equal(expectedHash)
    })
    it('hash calculation should be commutative', async () => {
      const { dataAvailability, uploader, extraUser } =
        await deployDataAvailabilityContract()
      await dataAvailability.grantUploaderRole(uploader.address)

      // Same as above, but in reverse order
      const timestamp = Math.floor(Date.now() / 1000)
      const users = [uploader.address, extraUser.address]
      const values = [200, 100]
      await (
        dataAvailability.connect(uploader) as typeof dataAvailability
      ).uploadData(timestamp, users, values)

      const hash1 = hre.ethers.keccak256(
        hre.ethers.solidityPacked(
          ['address', 'uint256'],
          [extraUser.address, 100],
        ),
      )
      const hash2 = hre.ethers.keccak256(
        hre.ethers.solidityPacked(
          ['address', 'uint256'],
          [uploader.address, 200],
        ),
      )
      const expectedHash = `0x${sumBuffersModulo(Buffer.from(hash1.slice(2), 'hex'), Buffer.from(hash2.slice(2), 'hex')).toString('hex')}`

      const hash = await dataAvailability.getHash(timestamp)
      expect(hash).to.equal(expectedHash)
    })
  })

  describe('Data Retrieval', () => {
    it('should return zero hash for non-existent timestamp', async () => {
      const { dataAvailability, uploader } =
        await deployDataAvailabilityContract()
      await dataAvailability.grantUploaderRole(uploader.address)

      const hash = await dataAvailability.getHash(1234567890)
      expect(hash).to.equal(hre.ethers.ZeroHash)
    })

    it('should return correct hash for existing timestamp', async () => {
      const { dataAvailability, uploader, extraUser } =
        await deployDataAvailabilityContract()
      await dataAvailability.grantUploaderRole(uploader.address)

      const timestamp = Math.floor(Date.now() / 1000)
      const users = [extraUser.address]
      const values = [100]

      await (
        dataAvailability.connect(uploader) as typeof dataAvailability
      ).uploadData(timestamp, users, values)
      const hash = await dataAvailability.getHash(timestamp)
      expect(hash).to.not.equal(hre.ethers.ZeroHash)
    })

    it('should track user last timestamp', async () => {
      const { dataAvailability, uploader, extraUser } =
        await deployDataAvailabilityContract()
      await dataAvailability.grantUploaderRole(uploader.address)

      const timestamp = Math.floor(Date.now() / 1000)
      const users = [extraUser.address]
      const values = [100]

      await (
        dataAvailability.connect(uploader) as typeof dataAvailability
      ).uploadData(timestamp, users, values)
      expect(
        await dataAvailability.getLastTimestamp(extraUser.address),
      ).to.equal(timestamp)
    })
  })

  describe('Timestamp Management', () => {
    it('should maintain timestamps in ascending order', async () => {
      const { dataAvailability, uploader, extraUser } =
        await deployDataAvailabilityContract()
      await dataAvailability.grantUploaderRole(uploader.address)

      const timestamp1 = Math.floor(Date.now() / 1000)
      const timestamp2 = timestamp1 + 100
      const users = [extraUser.address]
      const values = [100]

      await (
        dataAvailability.connect(uploader) as typeof dataAvailability
      ).uploadData(timestamp1, users, values)
      await (
        dataAvailability.connect(uploader) as typeof dataAvailability
      ).uploadData(timestamp2, users, values)

      const allTimestamps = await dataAvailability.getAllTimestamps()
      expect(allTimestamps[0]).to.equal(timestamp1)
      expect(allTimestamps[1]).to.equal(timestamp2)
    })
  })

  describe('Data Verification', () => {
    it('should verify data with valid proof', async () => {
      const { dataAvailability, uploader, extraUser } =
        await deployDataAvailabilityContract()
      await dataAvailability.grantUploaderRole(uploader.address)

      const timestamp = Math.floor(Date.now() / 1000)
      const users = [extraUser.address]
      const values = [100]

      // Upload data first
      await (
        dataAvailability.connect(uploader) as typeof dataAvailability
      ).uploadData(timestamp, users, values)

      // Create valid journal data with correct Commitment structure
      const journalData = hre.ethers.AbiCoder.defaultAbiCoder().encode(
        ['tuple(uint256,uint256)'],
        [[timestamp, await dataAvailability.getHash(timestamp)]],
      )

      // Create valid seal (in a real scenario this would be generated by the zkVM)
      const seal = hre.ethers.randomBytes(32)

      // Verify the data
      await expect(dataAvailability.verify(journalData, seal)).to.not.be
        .reverted

      // Check that the timestamp is now verified
      expect(await dataAvailability.isDataVerified(timestamp)).to.be.true
    })

    it('should not verify data for non-existent timestamp', async () => {
      const { dataAvailability } = await deployDataAvailabilityContract()

      const timestamp = Math.floor(Date.now() / 1000)
      const journalData = hre.ethers.AbiCoder.defaultAbiCoder().encode(
        ['tuple(uint256,uint256)'],
        [[timestamp, hre.ethers.ZeroHash]],
      )
      const seal = hre.ethers.randomBytes(32)

      await expect(
        dataAvailability.verify(journalData, seal),
      ).to.be.revertedWith('No data for provided timestamp')
    })

    it('should not verify data with incorrect hash', async () => {
      const { dataAvailability, uploader, extraUser } =
        await deployDataAvailabilityContract()
      await dataAvailability.grantUploaderRole(uploader.address)

      const timestamp = Math.floor(Date.now() / 1000)
      const users = [extraUser.address]
      const values = [100]

      // Upload data first
      await (
        dataAvailability.connect(uploader) as typeof dataAvailability
      ).uploadData(timestamp, users, values)

      // Create journal data with incorrect hash
      const journalData = hre.ethers.AbiCoder.defaultAbiCoder().encode(
        ['tuple(uint256,uint256)'],
        [[timestamp, hre.ethers.ZeroHash]],
      )
      const seal = hre.ethers.randomBytes(32)

      await expect(
        dataAvailability.verify(journalData, seal),
      ).to.be.revertedWith('Journal hash does not match on-chain hash')
    })

    it('should not verify already verified data', async () => {
      const { dataAvailability, uploader, extraUser } =
        await deployDataAvailabilityContract()
      await dataAvailability.grantUploaderRole(uploader.address)

      const timestamp = Math.floor(Date.now() / 1000)
      const users = [extraUser.address]
      const values = [100]

      // Upload data first
      await (
        dataAvailability.connect(uploader) as typeof dataAvailability
      ).uploadData(timestamp, users, values)

      // Create valid journal data
      const journalData = hre.ethers.AbiCoder.defaultAbiCoder().encode(
        ['tuple(uint256,uint256)'],
        [[timestamp, await dataAvailability.getHash(timestamp)]],
      )
      const seal = hre.ethers.randomBytes(32)

      // First verification should succeed
      await dataAvailability.verify(journalData, seal)

      // Second verification should fail
      await expect(
        dataAvailability.verify(journalData, seal),
      ).to.be.revertedWith('Data for timestamp already verified')
    })

    it('should not allow uploading data for verified timestamp', async () => {
      const { dataAvailability, uploader, extraUser } =
        await deployDataAvailabilityContract()
      await dataAvailability.grantUploaderRole(uploader.address)

      const timestamp = Math.floor(Date.now() / 1000)
      const users = [extraUser.address]
      const values = [100]

      // Upload and verify data first
      await (
        dataAvailability.connect(uploader) as typeof dataAvailability
      ).uploadData(timestamp, users, values)

      const journalData = hre.ethers.AbiCoder.defaultAbiCoder().encode(
        ['tuple(uint256,uint256)'],
        [[timestamp, await dataAvailability.getHash(timestamp)]],
      )
      const seal = hre.ethers.randomBytes(32)
      await dataAvailability.verify(journalData, seal)

      // Attempt to upload new data for the same timestamp
      const newUsers = [uploader.address]
      const newValues = [200]

      await expect(
        (
          dataAvailability.connect(uploader) as typeof dataAvailability
        ).uploadData(timestamp, newUsers, newValues),
      ).to.be.revertedWith(
        'Data cannot be updated for timestamp after verification',
      )
    })
  })
})<|MERGE_RESOLUTION|>--- conflicted
+++ resolved
@@ -27,14 +27,11 @@
 
     // Deploy the DataAvailability contract with the mock verifier
     const DataAvailability = await hre.ethers.getContractFactory(CONTRACT_NAME)
-<<<<<<< HEAD
     const dataAvailability = await DataAvailability.deploy(
+      owner.address,
       hre.ethers.ZeroHash, // imageID - using zero hash for testing
       await mockVerifier.getAddress(), // verifier address
     )
-=======
-    const dataAvailability = await DataAvailability.deploy(owner.address)
->>>>>>> 847add52
 
     return { dataAvailability, owner, uploader, extraUser, mockVerifier }
   }
