import path, { dirname } from 'path'
import { copyFile, readFile, writeFile, mkdir } from 'fs/promises'
import { stringify } from 'csv-stringify/sync'
import { toPeriodFolderName } from '../scripts/utils/dateFormatting'
import { parse } from 'csv-parse/sync'

export interface KpiRow {
  referrerId: string
  userAddress: string
  kpi: string
  metadata?: { [key: string]: number }
}

interface ReferralRow {
  referrerId: string
  userAddress: string
  timestamp: string
}

export class ResultDirectory {
  private readonly resultsDirectory: string

  constructor({
    datadir,
    name,
    startTimestamp,
    endTimestampExclusive,
  }: {
    datadir: string
    name: string
    startTimestamp: Date
    endTimestampExclusive: Date
  }) {
    this.resultsDirectory = path.join(
      datadir,
      name,
      toPeriodFolderName({ startTimestamp, endTimestampExclusive }),
    )
  }

  get kpiFileSuffix() {
    return path.join(this.resultsDirectory, 'kpi')
  }

  get referralsFileSuffix() {
    return path.join(this.resultsDirectory, 'referrals')
  }

  get rewardsFileSuffix() {
    return path.join(this.resultsDirectory, 'rewards')
  }

<<<<<<< HEAD
  get excludeListFileSuffix() {
    return path.join(this.resultsDirectory, 'exclude-list')
=======
  get builderSlicesFileSuffix() {
    return path.join(this.resultsDirectory, 'slices')
  }

  excludeListFilePath(fileName: string) {
    return path.join(this.resultsDirectory, `exclude-${fileName}`)
>>>>>>> a6883cdf
  }

  includeListFilePath(fileName: string) {
    return path.join(this.resultsDirectory, `include-${fileName}`)
  }

  get safeTransactionsFilePath() {
    return path.join(this.resultsDirectory, 'safe-transactions.json')
  }

  async _readCsv(filePath: string) {
    return parse((await readFile(`${filePath}.csv`, 'utf-8')).toString(), {
      skip_empty_lines: true,
      delimiter: ',',
      columns: true,
    })
  }

  async _writeCsv(filePath: string, data: any[]) {
    return writeFile(`${filePath}.csv`, stringify(data, { header: true }), {
      encoding: 'utf-8',
    })
  }

  async _readJson(filePath: string) {
    return JSON.parse(await readFile(`${filePath}.json`, 'utf-8'))
  }

  async _writeJson(filePath: string, data: any[]) {
    const stringifiedData = JSON.stringify(data, (_, value) =>
      typeof value === 'bigint' ? value.toString() : value,
    )
    return writeFile(`${filePath}.json`, stringifiedData, {
      encoding: 'utf-8',
    })
  }

  async writeRewards(rewards: any[]) {
    await mkdir(dirname(this.rewardsFileSuffix), { recursive: true })
    return await Promise.all([
      this._writeCsv(this.rewardsFileSuffix, rewards),
      this._writeJson(this.rewardsFileSuffix, rewards),
    ])
  }

  async writeKpi(kpi: any[]) {
    await mkdir(dirname(this.kpiFileSuffix), { recursive: true })
    return await Promise.all([
      this._writeCsv(this.kpiFileSuffix, kpi),
      this._writeJson(this.kpiFileSuffix, kpi),
    ])
  }

  async writeExcludeList(list: any[]) {
    await mkdir(dirname(this.excludeListFileSuffix), { recursive: true })
    return await Promise.all([
      this._writeCsv(this.excludeListFileSuffix, list),
      this._writeJson(this.excludeListFileSuffix, list),
    ])
  }

  async readKpi() {
    return (await this._readJson(this.kpiFileSuffix)) as KpiRow[]
  }

  async readReferrals() {
    return (await this._readCsv(this.referralsFileSuffix)) as ReferralRow[]
  }

  writeIncludeList(fileName: string) {
    return copyFile(fileName, this.includeListFilePath(fileName))
  }

  async writeBuilderSlices(slices: any[]) {
    await mkdir(dirname(this.rewardsFileSuffix), { recursive: true })
    return await Promise.all([
      this._writeCsv(this.builderSlicesFileSuffix, slices),
      this._writeJson(this.builderSlicesFileSuffix, slices),
    ])
  }
}<|MERGE_RESOLUTION|>--- conflicted
+++ resolved
@@ -50,17 +50,12 @@
     return path.join(this.resultsDirectory, 'rewards')
   }
 
-<<<<<<< HEAD
-  get excludeListFileSuffix() {
-    return path.join(this.resultsDirectory, 'exclude-list')
-=======
   get builderSlicesFileSuffix() {
     return path.join(this.resultsDirectory, 'slices')
   }
 
-  excludeListFilePath(fileName: string) {
-    return path.join(this.resultsDirectory, `exclude-${fileName}`)
->>>>>>> a6883cdf
+  get excludeListFileSuffix() {
+    return path.join(this.resultsDirectory, 'exclude-list')
   }
 
   includeListFilePath(fileName: string) {
